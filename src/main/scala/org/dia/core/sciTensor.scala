package org.dia.core


import breeze.linalg.DenseMatrix
import org.dia.tensors.AbstractTensor

import scala.collection.mutable


class sciTensor(val tensor : AbstractTensor) {

  var metaData : mutable.HashMap[String, String] = (new mutable.HashMap[String, String])
  def this (tensor : AbstractTensor, metaDataVar : (String, String)*){
    this(tensor)
    metaDataVar.map(p => metaData += p)
  }

<<<<<<< HEAD
  implicit def + (array : sciTensor) : sciTensor = {
    new sciTensor(tensor + array.tensor)

  }

=======
  implicit def convert(array : AbstractTensor) = new sciTensor(array)
  implicit def typeConvert(array : AbstractTensor) : this.tensor.T = {
    if(array.getClass != this.tensor.getClass) {
     throw new Exception("Incompatible types" + this.tensor.getClass + " with " + array.getClass)
    }
    array.asInstanceOf[this.tensor.T]
  }

  /**
   * Due to implicit conversions we can do operations on sTensors and DenseMatrix
   */

  def +(array: sciTensor): sciTensor = tensor + array.tensor

//  override implicit def -(array: sTensor): sTensor = tensor - array.tensor
//
//  override implicit def \(array: sTensor): sTensor = tensor \ array.tensor
//
//  override implicit def /(array: sTensor): sTensor = tensor / array.tensor
//
//  override implicit def *(array: sTensor): sTensor = tensor :* array.tensor

  /**
   * Linear Algebra Operations
   */
//  override implicit def **(array: sTensor): sTensor = tensor * array.tensor

  override def toString : String = tensor.toString
//  def +(other:sTensor) : sTensor = {
//    new sTensor(joinMetadata(other.metaData, this.metaData), other.iNDArray + iNDArray)
//  }

>>>>>>> 28e7592e
}<|MERGE_RESOLUTION|>--- conflicted
+++ resolved
@@ -15,13 +15,6 @@
     metaDataVar.map(p => metaData += p)
   }
 
-<<<<<<< HEAD
-  implicit def + (array : sciTensor) : sciTensor = {
-    new sciTensor(tensor + array.tensor)
-
-  }
-
-=======
   implicit def convert(array : AbstractTensor) = new sciTensor(array)
   implicit def typeConvert(array : AbstractTensor) : this.tensor.T = {
     if(array.getClass != this.tensor.getClass) {
@@ -54,5 +47,4 @@
 //    new sTensor(joinMetadata(other.metaData, this.metaData), other.iNDArray + iNDArray)
 //  }
 
->>>>>>> 28e7592e
 }
--- conflicted
+++ resolved
@@ -57,12 +57,7 @@
     val columnDim = NetCDFUtils.getDimensionSize(netcdfFile, Y_AXIS_NAMES(0))
 
     val coordinateArray = NetCDFUtils.convertMa2ArrayTo1DJavaArray(netcdfFile, variable)
-<<<<<<< HEAD
     denseMatrix = new DenseMatrix[Double](rowDim, columnDim, coordinateArray, 0)
-=======
-    val matrix = new DenseMatrix[Double](rowDim, columnDim, coordinateArray, 0)
-
->>>>>>> e77e523b
   }
 
   /**
@@ -74,14 +69,14 @@
    *
    */
   def loadNetCDFNDVars (url : String, variable : String) : Unit = {
-    val netcdfFile = NetCDFUtils.loadNetCDFDataSet(url)
-    val SearchVariable: ma2.Array = NetCDFUtils.getNetCDFVariableArray(netcdfFile, variable)
-    val ArrayClass = Array.ofDim[Float](240, 1, 201 ,194)
-    val NDArray = SearchVariable.copyToNDJavaArray().asInstanceOf[ArrayClass.type]
-    // we can only do this because the height dimension is 1
-    val j = NDArray(0)(0).flatMap(f => f)
-    val any = NDArray.map(p => new DenseMatrix[Double](201, 194, p(0).flatMap(f => f).map(d => d.toDouble), 0))
-    denseMatrix = any
+//    val netcdfFile = NetCDFUtils.loadNetCDFDataSet(url)
+//    val SearchVariable: ma2.Array = NetCDFUtils.getNetCDFVariableArray(netcdfFile, variable)
+//    val ArrayClass = Array.ofDim[Float](240, 1, 201 ,194)
+//    val NDArray = SearchVariable.copyToNDJavaArray().asInstanceOf[ArrayClass.type]
+//     we can only do this because the height dimension is 1
+//    val j = NDArray(0)(0).flatMap(f => f)
+//    val any = NDArray.map(p => new DenseMatrix[Double](201, 194, p(0).flatMap(f => f).map(d => d.toDouble), 0))
+//    denseMatrix = any
   }
 
   /**
@@ -134,4 +129,5 @@
   }
 
   override implicit def +(array: DenseMatrix[Double]): DenseMatrix[Double] = ???
+
 }

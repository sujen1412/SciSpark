--- conflicted
+++ resolved
@@ -85,21 +85,7 @@
 
   override implicit def *(array: BreezeTensor): BreezeTensor = tensor :* array.tensor
 
-<<<<<<< HEAD
-  override implicit def <=(num : Double) : BreezeTensor = {
-    val compare = DenseMatrix.ones[Double](tensor.rows, tensor.cols) *= num
-    val filtered = (tensor :<= compare).map(p => {
-      val r : Double = p match {
-        case true => 1.0
-        case false => 0.0
-      }
-      r
-    })
-    filtered * tensor
-  }
-=======
   override implicit def <=(num : Double) : BreezeTensor = tensor.map(v => if( v <= num) v else 0.0)
->>>>>>> 771770bc
 
   /**
    * Linear Algebra Operations

--- conflicted
+++ resolved
@@ -34,48 +34,9 @@
   type  T = BreezeTensor
   val name : String = "breeze"
 
-<<<<<<< HEAD
   def convert(loadFunc : (Any) => (Array[Double], Array[Int])) : DenseMatrix[Double] {
     null
   }
-
-  /**
-   * Breeze implementation for loading TRMM data
-   * @param url where the netcdf file is located
-   * @param variable the NetCDF variable to search for
-   * @return
-   */
-  def loadNetCDFTRMMVars (url : String, variable : String) : BreezeTensor = {
-    val netcdfFile = NetCDFUtils.loadNetCDFDataSet(url)
-
-    val rowDim = NetCDFUtils.getDimensionSize(netcdfFile, X_AXIS_NAMES(0))
-    val columnDim = NetCDFUtils.getDimensionSize(netcdfFile, Y_AXIS_NAMES(0))
-
-    val coordinateArray = NetCDFUtils.convertMa2ArrayTo1DJavaArray(netcdfFile, variable)
-    new BreezeTensor(new DenseMatrix[Double](rowDim, columnDim, coordinateArray, 0))
-  }
-
-  /**
-   * Gets an NDimensional array of Breeze's DenseMatrices from a NetCDF file
-   * TODO :: How do we return nested DenseMatrices - given the function return type has to match T
-   * @param url where the netcdf file is located
-   * @param variable the NetCDF variable to search for
-   * @return
-   *
-   */
-  def loadNetCDFNDVars (url : String, variable : String) : BreezeTensor = {
-//    val netcdfFile = NetCDFUtils.loadNetCDFDataSet(url)
-//    val SearchVariable: ma2.Array = NetCDFUtils.getNetCDFVariableArray(netcdfFile, variable)
-//    val ArrayClass = Array.ofDim[Float](240, 1, 201 ,194)
-//    val NDArray = SearchVariable.copyToNDJavaArray().asInstanceOf[ArrayClass.type]
-//     we can only do this because the height dimension is 1
-//    val j = NDArray(0)(0).flatMap(f => f)
-//    val any = NDArray.map(p => new DenseMatrix[Double](201, 194, p(0).flatMap(f => f).map(d => d.toDouble), 0))
-//    denseMatrix = any
-    null.asInstanceOf[BreezeTensor]
-  }
-=======
->>>>>>> a5dfe07b
 
   /**
    * Reduces the resolution of a DenseMatrix

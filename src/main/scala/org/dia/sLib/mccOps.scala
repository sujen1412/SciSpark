package org.dia.sLib

import breeze.linalg.DenseMatrix
import org.dia.core.sciTensor
import org.dia.tensors.AbstractTensor

object mccOps {

  val BACKGROUND=0.0

  def reduceResolution(tensor: AbstractTensor, blockSize: Int): AbstractTensor = {
    val largeArray = tensor
    val numRows = largeArray.rows
    val numCols = largeArray.cols
    val reducedSize = numRows * numCols / (blockSize * blockSize)

    val reducedMatrix = tensor.zeros(numRows / blockSize, numCols / blockSize)

    for (row <- 0 to (reducedMatrix.rows - 1)) {
      for (col <- 0 to (reducedMatrix.cols - 1)) {
        val rowRange = (row * blockSize) -> ((row + 1) * blockSize)
        val columnRange = (col * blockSize) -> ((col + 1) * blockSize)
        val block = tensor(rowRange, columnRange)
        val numNonZero = block.data.count(p => p != 0)
        val avg = if (numNonZero > 0) block.cumsum / numNonZero else 0.0
        reducedMatrix.put(avg, row, col)
      }
    }
    reducedMatrix
  }

  def findConnectedComponents(tensor: sciTensor): List[sciTensor] = {
    val labelledTensors = findConnectedComponents(tensor.tensor)
    val absT: AbstractTensor = tensor.tensor

    val seq = labelledTensors.indices.map(p => {
      val masked: AbstractTensor = labelledTensors(p).map(a => if (a != 0.0) 1.0 else a)

      val metaTensor = tensor.tensor * masked
      val max = metaTensor.max
      val min = metaTensor.min
      val area = areaFilled(masked)
      val metadata = tensor.metaData += (("AREA", "" + area)) += (("DIFFERENCE", "" + (max - min))) += (("COMPONENT", "" + p))
      val k = new sciTensor(tensor.varInUse, masked, metadata)
      k
    })
    seq.toList
  }

  def findConnectedComponents(tensor: AbstractTensor): List[AbstractTensor] = {
    val tuple = labelConnectedComponents(tensor)
    val labelled = tuple._1
    val maxVal = tuple._2
    val maskedLabels = (1 to maxVal).toArray.map(labelled := _.toDouble)
    maskedLabels.toList
  }

  def labelConnectedComponents(tensor: AbstractTensor): (AbstractTensor, Int) = {
    val fourVector = List((1,0), (-1,0), (0,1), (0,-1))
    val rows = tensor.rows
    val cols = tensor.cols
    val labels = tensor.zeros(tensor.shape :_*)
    var label = 1

    /**
     * If the coordinates are within bounds,
     * the input is not 0, and it hasn't been labelled yet
     * @param row the row to check
     * @param col the column to check
     * @return
     */
    def isLabeled(row : Int, col : Int) : Boolean = {
      if(row < 0 || col < 0 || row >= rows || col >= cols) return true
      tensor(row, col) == BACKGROUND || labels(row, col) != BACKGROUND
    }

    def dfs(row : Int, col : Int, currentLabel : Int) : Unit = {
      if(isLabeled(row, col)) return
      labels.put(currentLabel, row, col)

      val neighbors = fourVector.map(p => (p._1 + row, p._2 + col))
      for(neighbor <- neighbors) dfs(neighbor._1, neighbor._2, currentLabel)
    }

    //First Pass
    for(row <- 0 to (rows - 1)) {
      for(col <- 0 to (cols - 1)) {
          if(!isLabeled(row, col)) {
            dfs(row, col, label)
            label += 1
          }
        }
      }
    (labels, label - 1)
  }

<<<<<<< HEAD
  def findCloudElements(tensor: AbstractTensor): List[AbstractTensor] = {
    val tuple = labelConnectedComponents(tensor)
    val labelled = tuple._1
    val maxVal = tuple._2
    val maskedLabels = (1 to maxVal).toArray.map(labelled := _.toDouble)
    maskedLabels.toList
  }

  def findCloudElements(tensor: sciTensor): List[sciTensor] = {
    val labelledTensors = findCloudElements(tensor.tensor)
    val absT : AbstractTensor = tensor.tensor

    val seq = (0 to labelledTensors.size - 1).map(p => {
      val masked : AbstractTensor = labelledTensors(p).map(a => if(a != 0.0) 1.0 else a)

      val metaTensor = tensor.tensor * masked
      val max = metaTensor.max
      val min = metaTensor.min
      val area = areaFilled(masked)
      val metadata = tensor.metaData += (("AREA", "" + area)) += (("DIFFERENCE", "" + (max - min))) += (("COMPONENT", "" + p))
      val k = new sciTensor(tensor.varInUse, masked, metadata)
      k
    })
    seq.toList
  }

  /////=================/////=================/////=================/////=================
  /////=================/////=================/////=================/////=================
  def findCloudElementsX(tensor: AbstractTensor): (AbstractTensor, Int) = {
    val tuple = labelConnectedComponents(tensor)
//    val labelled = tuple._1
//    val maxVal = tuple._2
//    val maskedLabels = (1 to maxVal).toArray.map(labelled := _.toDouble)
//    maskedLabels.toList
    tuple
  }

  def findCloudElementsX(tensor: sciTensor): sciTensor = {
    // list of connected components separated in maskes matrices
    val labelledTensor = findCloudElementsX(tensor.tensor)
    val metadata = tensor.metaData += (("NUM_COMPONENTS", "" + labelledTensor._2))
    new sciTensor(tensor.varInUse, labelledTensor._1, metadata)

    // adding metadata
//    val seq = (0 to labelledTensors.size - 1).map(p => {
//      val masked : AbstractTensor = labelledTensors(p).map(a => if(a != 0.0) 1.0 else a)

//      val metaTensor = tensor.tensor * masked
//      val max = metaTensor.max
//      val min = metaTensor.min
//      val area = areaFilled(masked)
//      val metadata = tensor.metaData += (("AREA", "" + area)) += (("DIFFERENCE", "" + (max - min))) += (("COMPONENT", "" + p))
//      val k = new sciTensor(tensor.varInUse, masked, metadata)
//      k
//    })
//    seq.toList
  }

  /////=================/////=================/////=================/////=================
  /////=================/////=================/////=================/////=================

=======
>>>>>>> 8d4e3762
  def areaFilled(tensor : AbstractTensor) : Double = {
    var count = 0
    val masked = tensor.map(p => if(p != 0.0) 1.0 else p)
    val sum = masked.cumsum
    sum
  }
}<|MERGE_RESOLUTION|>--- conflicted
+++ resolved
@@ -94,7 +94,6 @@
     (labels, label - 1)
   }
 
-<<<<<<< HEAD
   def findCloudElements(tensor: AbstractTensor): List[AbstractTensor] = {
     val tuple = labelConnectedComponents(tensor)
     val labelled = tuple._1
@@ -156,8 +155,6 @@
   /////=================/////=================/////=================/////=================
   /////=================/////=================/////=================/////=================
 
-=======
->>>>>>> 8d4e3762
   def areaFilled(tensor : AbstractTensor) : Double = {
     var count = 0
     val masked = tensor.map(p => if(p != 0.0) 1.0 else p)
